[package]
name = "sui-gateway"
version = "0.0.0"
authors = ["Mysten Labs <build@mystenlabs.com>"]
license = "Apache-2.0"
publish = false
edition = "2021"

[dependencies]
anyhow = { version = "1.0.58", features = ["backtrace"] }
async-trait = "0.1.53"
serde = { version = "1.0.138", features = ["derive"] }
tracing = "0.1.35"
tokio = { version = "1.18.2", features = ["full"] }
futures = "0.3.21"
prometheus = "0.13.1"
clap = { version = "3.1.17", features = ["derive"] }
telemetry-subscribers = { git = "https://github.com/MystenLabs/mysten-infra", rev = "47517c2" }

sui-core = { path = "../sui-core" }
sui-config = { path = "../sui-config" }
sui-types = { path = "../sui-types" }
sui-json = { path = "../sui-json" }
sui-json-rpc = { path = "../sui-json-rpc" }
sui-json-rpc-api = { path = "../sui-json-rpc-api" }
sui-node = { path = "../sui-node" }

<<<<<<< HEAD
mysten-network = { git = "https://github.com/MystenLabs/mysten-infra", rev = "47517c2" }
=======
mysten-network = { git = "https://github.com/MystenLabs/mysten-infra", rev = "94d7da89f6a52d7f60a9802b0a03147a9c89c3e4" }
move-package = { git = "https://github.com/move-language/move", rev = "7733658048a8bc80e9ba415b8c99aed9234eaa5f" }
>>>>>>> 6933f287
workspace-hack = { path = "../workspace-hack"}

[dev-dependencies]
test-utils = { path = "../test-utils" }
sui-framework = { path = "../sui-framework" }

[[bin]]
name = "rpc-server"
path = "src/main.rs"<|MERGE_RESOLUTION|>--- conflicted
+++ resolved
@@ -25,12 +25,8 @@
 sui-json-rpc-api = { path = "../sui-json-rpc-api" }
 sui-node = { path = "../sui-node" }
 
-<<<<<<< HEAD
-mysten-network = { git = "https://github.com/MystenLabs/mysten-infra", rev = "47517c2" }
-=======
-mysten-network = { git = "https://github.com/MystenLabs/mysten-infra", rev = "94d7da89f6a52d7f60a9802b0a03147a9c89c3e4" }
+mysten-network = { git = "https://github.com/MystenLabs/mysten-infra", rev = "7ce3f9bba93c93d87d02ec921ce7312c6f6dd0c4" }
 move-package = { git = "https://github.com/move-language/move", rev = "7733658048a8bc80e9ba415b8c99aed9234eaa5f" }
->>>>>>> 6933f287
 workspace-hack = { path = "../workspace-hack"}
 
 [dev-dependencies]
