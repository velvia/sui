--- conflicted
+++ resolved
@@ -33,11 +33,7 @@
 
 # Debug symbols are really important for profiling
 [profile.release]
-<<<<<<< HEAD
-debug = 1
-=======
 debug = true
->>>>>>> 6933f287
 # strip = "debuginfo"
 
 [profile.bench]
